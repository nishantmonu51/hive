--- conflicted
+++ resolved
@@ -2870,7 +2870,13 @@
   }
 
   @Override
-<<<<<<< HEAD
+  public Map<String, ColumnStatisticsObj> getAggrColStatsForTablePartitions(String dbName,
+      String tableName) throws MetaException, NoSuchObjectException {
+    // TODO: see if it makes sense to implement this here
+    return null;
+  }
+
+  @Override
   public void createTableWrite(Table tbl, long writeId, char state, long heartbeat) {
     // TODO: Auto-generated method stub
     throw new UnsupportedOperationException();
@@ -2887,7 +2893,7 @@
     // TODO: Auto-generated method stub
     throw new UnsupportedOperationException();
   }
- 
+
 
   @Override
   public List<Long> getTableWriteIds(
@@ -2921,11 +2927,5 @@
       long to) throws MetaException {
     // TODO: Auto-generated method stub
     throw new UnsupportedOperationException();
-=======
-  public Map<String, ColumnStatisticsObj> getAggrColStatsForTablePartitions(String dbName,
-      String tableName) throws MetaException, NoSuchObjectException {
-    // TODO: see if it makes sense to implement this here
-    return null;
->>>>>>> e4856ca0
   }
 }