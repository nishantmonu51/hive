--- conflicted
+++ resolved
@@ -45,11 +45,7 @@
     String hiveConfDir = "$hiveConfDir";
     String initScript = "$initScript";
     String cleanupScript = "$cleanupScript";
-<<<<<<< HEAD
-
-=======
     boolean useHBaseMetastore = Boolean.valueOf("$useHBaseMetastore");
->>>>>>> 451381cf
     try {
       String hadoopVer = "$hadoopVersion";
       if (!hiveConfDir.isEmpty()) {
