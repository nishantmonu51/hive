--- conflicted
+++ resolved
@@ -118,19 +118,11 @@
             Map Operator Tree:
                 TableScan
                   alias: c
-<<<<<<< HEAD
-                  Statistics: Num rows: 40 Data size: 4185 Basic stats: COMPLETE Column stats: NONE
+                  Statistics: Num rows: 15 Data size: 3789 Basic stats: COMPLETE Column stats: NONE
                   Select Operator
                     expressions: cint (type: int), cstring1 (type: string)
                     outputColumnNames: _col0, _col1
-                    Statistics: Num rows: 40 Data size: 4185 Basic stats: COMPLETE Column stats: NONE
-=======
-                  Statistics: Num rows: 15 Data size: 3784 Basic stats: COMPLETE Column stats: NONE
-                  Select Operator
-                    expressions: cint (type: int), cstring1 (type: string)
-                    outputColumnNames: _col0, _col1
-                    Statistics: Num rows: 15 Data size: 3784 Basic stats: COMPLETE Column stats: NONE
->>>>>>> 5fd11679
+                    Statistics: Num rows: 15 Data size: 3789 Basic stats: COMPLETE Column stats: NONE
                     Map Join Operator
                       condition map:
                            Left Outer Join0 to 1
@@ -140,11 +132,7 @@
                       outputColumnNames: _col1
                       input vertices:
                         1 Map 3
-<<<<<<< HEAD
-                      Statistics: Num rows: 1150 Data size: 4603 Basic stats: COMPLETE Column stats: NONE
-=======
-                      Statistics: Num rows: 16 Data size: 4162 Basic stats: COMPLETE Column stats: NONE
->>>>>>> 5fd11679
+                      Statistics: Num rows: 16 Data size: 4167 Basic stats: COMPLETE Column stats: NONE
                       HybridGraceHashJoin: true
                       Map Join Operator
                         condition map:
@@ -154,11 +142,7 @@
                           1 _col0 (type: string)
                         input vertices:
                           1 Map 4
-<<<<<<< HEAD
-                        Statistics: Num rows: 1265 Data size: 5063 Basic stats: COMPLETE Column stats: NONE
-=======
-                        Statistics: Num rows: 17 Data size: 4578 Basic stats: COMPLETE Column stats: NONE
->>>>>>> 5fd11679
+                        Statistics: Num rows: 17 Data size: 4583 Basic stats: COMPLETE Column stats: NONE
                         HybridGraceHashJoin: true
                         Group By Operator
                           aggregations: count()
@@ -174,55 +158,31 @@
             Map Operator Tree:
                 TableScan
                   alias: c
-<<<<<<< HEAD
-                  Statistics: Num rows: 1046 Data size: 4185 Basic stats: COMPLETE Column stats: NONE
+                  Statistics: Num rows: 15 Data size: 3789 Basic stats: COMPLETE Column stats: NONE
                   Select Operator
                     expressions: cint (type: int)
                     outputColumnNames: _col0
-                    Statistics: Num rows: 1046 Data size: 4185 Basic stats: COMPLETE Column stats: NONE
-=======
-                  Statistics: Num rows: 15 Data size: 3784 Basic stats: COMPLETE Column stats: NONE
-                  Select Operator
-                    expressions: cint (type: int)
-                    outputColumnNames: _col0
-                    Statistics: Num rows: 15 Data size: 3784 Basic stats: COMPLETE Column stats: NONE
->>>>>>> 5fd11679
+                    Statistics: Num rows: 15 Data size: 3789 Basic stats: COMPLETE Column stats: NONE
                     Reduce Output Operator
                       key expressions: _col0 (type: int)
                       sort order: +
                       Map-reduce partition columns: _col0 (type: int)
-<<<<<<< HEAD
-                      Statistics: Num rows: 1046 Data size: 4185 Basic stats: COMPLETE Column stats: NONE
-=======
-                      Statistics: Num rows: 15 Data size: 3784 Basic stats: COMPLETE Column stats: NONE
->>>>>>> 5fd11679
+                      Statistics: Num rows: 15 Data size: 3789 Basic stats: COMPLETE Column stats: NONE
             Execution mode: vectorized
         Map 4 
             Map Operator Tree:
                 TableScan
                   alias: c
-<<<<<<< HEAD
-                  Statistics: Num rows: 41 Data size: 4185 Basic stats: COMPLETE Column stats: NONE
+                  Statistics: Num rows: 15 Data size: 3789 Basic stats: COMPLETE Column stats: NONE
                   Select Operator
                     expressions: cstring1 (type: string)
                     outputColumnNames: _col0
-                    Statistics: Num rows: 41 Data size: 4185 Basic stats: COMPLETE Column stats: NONE
-=======
-                  Statistics: Num rows: 15 Data size: 3784 Basic stats: COMPLETE Column stats: NONE
-                  Select Operator
-                    expressions: cstring1 (type: string)
-                    outputColumnNames: _col0
-                    Statistics: Num rows: 15 Data size: 3784 Basic stats: COMPLETE Column stats: NONE
->>>>>>> 5fd11679
+                    Statistics: Num rows: 15 Data size: 3789 Basic stats: COMPLETE Column stats: NONE
                     Reduce Output Operator
                       key expressions: _col0 (type: string)
                       sort order: +
                       Map-reduce partition columns: _col0 (type: string)
-<<<<<<< HEAD
-                      Statistics: Num rows: 41 Data size: 4185 Basic stats: COMPLETE Column stats: NONE
-=======
-                      Statistics: Num rows: 15 Data size: 3784 Basic stats: COMPLETE Column stats: NONE
->>>>>>> 5fd11679
+                      Statistics: Num rows: 15 Data size: 3789 Basic stats: COMPLETE Column stats: NONE
             Execution mode: vectorized
         Reducer 2 
             Execution mode: vectorized
@@ -305,19 +265,11 @@
             Map Operator Tree:
                 TableScan
                   alias: c
-<<<<<<< HEAD
-                  Statistics: Num rows: 20 Data size: 4185 Basic stats: COMPLETE Column stats: NONE
+                  Statistics: Num rows: 15 Data size: 3789 Basic stats: COMPLETE Column stats: NONE
                   Select Operator
                     expressions: cstring1 (type: string), cstring2 (type: string)
                     outputColumnNames: _col0, _col1
-                    Statistics: Num rows: 20 Data size: 4185 Basic stats: COMPLETE Column stats: NONE
-=======
-                  Statistics: Num rows: 15 Data size: 3784 Basic stats: COMPLETE Column stats: NONE
-                  Select Operator
-                    expressions: cstring1 (type: string), cstring2 (type: string)
-                    outputColumnNames: _col0, _col1
-                    Statistics: Num rows: 15 Data size: 3784 Basic stats: COMPLETE Column stats: NONE
->>>>>>> 5fd11679
+                    Statistics: Num rows: 15 Data size: 3789 Basic stats: COMPLETE Column stats: NONE
                     Map Join Operator
                       condition map:
                            Left Outer Join0 to 1
@@ -327,11 +279,7 @@
                       outputColumnNames: _col0
                       input vertices:
                         1 Map 3
-<<<<<<< HEAD
-                      Statistics: Num rows: 45 Data size: 4603 Basic stats: COMPLETE Column stats: NONE
-=======
-                      Statistics: Num rows: 16 Data size: 4162 Basic stats: COMPLETE Column stats: NONE
->>>>>>> 5fd11679
+                      Statistics: Num rows: 16 Data size: 4167 Basic stats: COMPLETE Column stats: NONE
                       HybridGraceHashJoin: true
                       Map Join Operator
                         condition map:
@@ -341,11 +289,7 @@
                           1 _col0 (type: string)
                         input vertices:
                           1 Map 4
-<<<<<<< HEAD
-                        Statistics: Num rows: 49 Data size: 5063 Basic stats: COMPLETE Column stats: NONE
-=======
-                        Statistics: Num rows: 17 Data size: 4578 Basic stats: COMPLETE Column stats: NONE
->>>>>>> 5fd11679
+                        Statistics: Num rows: 17 Data size: 4583 Basic stats: COMPLETE Column stats: NONE
                         HybridGraceHashJoin: true
                         Group By Operator
                           aggregations: count()
@@ -361,55 +305,31 @@
             Map Operator Tree:
                 TableScan
                   alias: c
-<<<<<<< HEAD
-                  Statistics: Num rows: 41 Data size: 4185 Basic stats: COMPLETE Column stats: NONE
+                  Statistics: Num rows: 15 Data size: 3789 Basic stats: COMPLETE Column stats: NONE
                   Select Operator
                     expressions: cstring2 (type: string)
                     outputColumnNames: _col0
-                    Statistics: Num rows: 41 Data size: 4185 Basic stats: COMPLETE Column stats: NONE
-=======
-                  Statistics: Num rows: 15 Data size: 3784 Basic stats: COMPLETE Column stats: NONE
-                  Select Operator
-                    expressions: cstring2 (type: string)
-                    outputColumnNames: _col0
-                    Statistics: Num rows: 15 Data size: 3784 Basic stats: COMPLETE Column stats: NONE
->>>>>>> 5fd11679
+                    Statistics: Num rows: 15 Data size: 3789 Basic stats: COMPLETE Column stats: NONE
                     Reduce Output Operator
                       key expressions: _col0 (type: string)
                       sort order: +
                       Map-reduce partition columns: _col0 (type: string)
-<<<<<<< HEAD
-                      Statistics: Num rows: 41 Data size: 4185 Basic stats: COMPLETE Column stats: NONE
-=======
-                      Statistics: Num rows: 15 Data size: 3784 Basic stats: COMPLETE Column stats: NONE
->>>>>>> 5fd11679
+                      Statistics: Num rows: 15 Data size: 3789 Basic stats: COMPLETE Column stats: NONE
             Execution mode: vectorized
         Map 4 
             Map Operator Tree:
                 TableScan
                   alias: c
-<<<<<<< HEAD
-                  Statistics: Num rows: 41 Data size: 4185 Basic stats: COMPLETE Column stats: NONE
+                  Statistics: Num rows: 15 Data size: 3789 Basic stats: COMPLETE Column stats: NONE
                   Select Operator
                     expressions: cstring1 (type: string)
                     outputColumnNames: _col0
-                    Statistics: Num rows: 41 Data size: 4185 Basic stats: COMPLETE Column stats: NONE
-=======
-                  Statistics: Num rows: 15 Data size: 3784 Basic stats: COMPLETE Column stats: NONE
-                  Select Operator
-                    expressions: cstring1 (type: string)
-                    outputColumnNames: _col0
-                    Statistics: Num rows: 15 Data size: 3784 Basic stats: COMPLETE Column stats: NONE
->>>>>>> 5fd11679
+                    Statistics: Num rows: 15 Data size: 3789 Basic stats: COMPLETE Column stats: NONE
                     Reduce Output Operator
                       key expressions: _col0 (type: string)
                       sort order: +
                       Map-reduce partition columns: _col0 (type: string)
-<<<<<<< HEAD
-                      Statistics: Num rows: 41 Data size: 4185 Basic stats: COMPLETE Column stats: NONE
-=======
-                      Statistics: Num rows: 15 Data size: 3784 Basic stats: COMPLETE Column stats: NONE
->>>>>>> 5fd11679
+                      Statistics: Num rows: 15 Data size: 3789 Basic stats: COMPLETE Column stats: NONE
             Execution mode: vectorized
         Reducer 2 
             Execution mode: vectorized
@@ -492,19 +412,11 @@
             Map Operator Tree:
                 TableScan
                   alias: c
-<<<<<<< HEAD
-                  Statistics: Num rows: 19 Data size: 4185 Basic stats: COMPLETE Column stats: NONE
+                  Statistics: Num rows: 15 Data size: 3789 Basic stats: COMPLETE Column stats: NONE
                   Select Operator
                     expressions: cint (type: int), cbigint (type: bigint), cstring1 (type: string), cstring2 (type: string)
                     outputColumnNames: _col0, _col1, _col2, _col3
-                    Statistics: Num rows: 19 Data size: 4185 Basic stats: COMPLETE Column stats: NONE
-=======
-                  Statistics: Num rows: 15 Data size: 3784 Basic stats: COMPLETE Column stats: NONE
-                  Select Operator
-                    expressions: cint (type: int), cbigint (type: bigint), cstring1 (type: string), cstring2 (type: string)
-                    outputColumnNames: _col0, _col1, _col2, _col3
-                    Statistics: Num rows: 15 Data size: 3784 Basic stats: COMPLETE Column stats: NONE
->>>>>>> 5fd11679
+                    Statistics: Num rows: 15 Data size: 3789 Basic stats: COMPLETE Column stats: NONE
                     Map Join Operator
                       condition map:
                            Left Outer Join0 to 1
@@ -514,11 +426,7 @@
                       outputColumnNames: _col0, _col2
                       input vertices:
                         1 Map 3
-<<<<<<< HEAD
-                      Statistics: Num rows: 41 Data size: 4603 Basic stats: COMPLETE Column stats: NONE
-=======
-                      Statistics: Num rows: 16 Data size: 4162 Basic stats: COMPLETE Column stats: NONE
->>>>>>> 5fd11679
+                      Statistics: Num rows: 16 Data size: 4167 Basic stats: COMPLETE Column stats: NONE
                       HybridGraceHashJoin: true
                       Map Join Operator
                         condition map:
@@ -528,11 +436,7 @@
                           1 _col1 (type: string), _col0 (type: int)
                         input vertices:
                           1 Map 4
-<<<<<<< HEAD
-                        Statistics: Num rows: 45 Data size: 5063 Basic stats: COMPLETE Column stats: NONE
-=======
-                        Statistics: Num rows: 17 Data size: 4578 Basic stats: COMPLETE Column stats: NONE
->>>>>>> 5fd11679
+                        Statistics: Num rows: 17 Data size: 4583 Basic stats: COMPLETE Column stats: NONE
                         HybridGraceHashJoin: true
                         Group By Operator
                           aggregations: count()
@@ -548,55 +452,31 @@
             Map Operator Tree:
                 TableScan
                   alias: c
-<<<<<<< HEAD
-                  Statistics: Num rows: 38 Data size: 4185 Basic stats: COMPLETE Column stats: NONE
+                  Statistics: Num rows: 15 Data size: 3789 Basic stats: COMPLETE Column stats: NONE
                   Select Operator
                     expressions: cbigint (type: bigint), cstring2 (type: string)
                     outputColumnNames: _col0, _col1
-                    Statistics: Num rows: 38 Data size: 4185 Basic stats: COMPLETE Column stats: NONE
-=======
-                  Statistics: Num rows: 15 Data size: 3784 Basic stats: COMPLETE Column stats: NONE
-                  Select Operator
-                    expressions: cbigint (type: bigint), cstring2 (type: string)
-                    outputColumnNames: _col0, _col1
-                    Statistics: Num rows: 15 Data size: 3784 Basic stats: COMPLETE Column stats: NONE
->>>>>>> 5fd11679
+                    Statistics: Num rows: 15 Data size: 3789 Basic stats: COMPLETE Column stats: NONE
                     Reduce Output Operator
                       key expressions: _col1 (type: string), _col0 (type: bigint)
                       sort order: ++
                       Map-reduce partition columns: _col1 (type: string), _col0 (type: bigint)
-<<<<<<< HEAD
-                      Statistics: Num rows: 38 Data size: 4185 Basic stats: COMPLETE Column stats: NONE
-=======
-                      Statistics: Num rows: 15 Data size: 3784 Basic stats: COMPLETE Column stats: NONE
->>>>>>> 5fd11679
+                      Statistics: Num rows: 15 Data size: 3789 Basic stats: COMPLETE Column stats: NONE
             Execution mode: vectorized
         Map 4 
             Map Operator Tree:
                 TableScan
                   alias: c
-<<<<<<< HEAD
-                  Statistics: Num rows: 40 Data size: 4185 Basic stats: COMPLETE Column stats: NONE
+                  Statistics: Num rows: 15 Data size: 3789 Basic stats: COMPLETE Column stats: NONE
                   Select Operator
                     expressions: cint (type: int), cstring1 (type: string)
                     outputColumnNames: _col0, _col1
-                    Statistics: Num rows: 40 Data size: 4185 Basic stats: COMPLETE Column stats: NONE
-=======
-                  Statistics: Num rows: 15 Data size: 3784 Basic stats: COMPLETE Column stats: NONE
-                  Select Operator
-                    expressions: cint (type: int), cstring1 (type: string)
-                    outputColumnNames: _col0, _col1
-                    Statistics: Num rows: 15 Data size: 3784 Basic stats: COMPLETE Column stats: NONE
->>>>>>> 5fd11679
+                    Statistics: Num rows: 15 Data size: 3789 Basic stats: COMPLETE Column stats: NONE
                     Reduce Output Operator
                       key expressions: _col1 (type: string), _col0 (type: int)
                       sort order: ++
                       Map-reduce partition columns: _col1 (type: string), _col0 (type: int)
-<<<<<<< HEAD
-                      Statistics: Num rows: 40 Data size: 4185 Basic stats: COMPLETE Column stats: NONE
-=======
-                      Statistics: Num rows: 15 Data size: 3784 Basic stats: COMPLETE Column stats: NONE
->>>>>>> 5fd11679
+                      Statistics: Num rows: 15 Data size: 3789 Basic stats: COMPLETE Column stats: NONE
             Execution mode: vectorized
         Reducer 2 
             Execution mode: vectorized
