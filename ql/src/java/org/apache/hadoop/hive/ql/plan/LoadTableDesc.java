/**
 * Licensed to the Apache Software Foundation (ASF) under one
 * or more contributor license agreements.  See the NOTICE file
 * distributed with this work for additional information
 * regarding copyright ownership.  The ASF licenses this file
 * to you under the Apache License, Version 2.0 (the
 * "License"); you may not use this file except in compliance
 * with the License.  You may obtain a copy of the License at
 *
 *     http://www.apache.org/licenses/LICENSE-2.0
 *
 * Unless required by applicable law or agreed to in writing, software
 * distributed under the License is distributed on an "AS IS" BASIS,
 * WITHOUT WARRANTIES OR CONDITIONS OF ANY KIND, either express or implied.
 * See the License for the specific language governing permissions and
 * limitations under the License.
 */

package org.apache.hadoop.hive.ql.plan;

import java.io.Serializable;
import java.util.LinkedHashMap;
import java.util.Map;

import org.apache.hadoop.fs.Path;
import org.apache.hadoop.hive.ql.exec.Utilities;
import org.apache.hadoop.hive.ql.io.AcidUtils;
import org.apache.hadoop.hive.ql.plan.Explain.Level;

/**
 * LoadTableDesc.
 *
 */
public class LoadTableDesc extends org.apache.hadoop.hive.ql.plan.LoadDesc
    implements Serializable {
  private static final long serialVersionUID = 1L;
  private boolean replace;
  private DynamicPartitionCtx dpCtx;
  private ListBucketingCtx lbCtx;
  private boolean inheritTableSpecs = true; //For partitions, flag controlling whether the current
                                            //table specs are to be used
  // Need to remember whether this is an acid compliant operation, and if so whether it is an
  // insert, update, or delete.
  private AcidUtils.Operation writeType;
  private Long mmWriteId;

  // TODO: the below seems like they should just be combined into partitionDesc
  private org.apache.hadoop.hive.ql.plan.TableDesc table;
  private Map<String, String> partitionSpec; // NOTE: this partitionSpec has to be ordered map
  private boolean commitMmWriteId = true;

<<<<<<< HEAD
  private LoadTableDesc(final Path sourcePath,
=======
  public LoadTableDesc(final LoadTableDesc o) {
    super(o.getSourcePath());

    this.replace = o.replace;
    this.dpCtx = o.dpCtx;
    this.lbCtx = o.lbCtx;
    this.inheritTableSpecs = o.inheritTableSpecs;
    this.writeType = o.writeType;
    this.table = o.table;
    this.partitionSpec = o.partitionSpec;
  }

  public LoadTableDesc(final Path sourcePath,
>>>>>>> a67eb03c
      final org.apache.hadoop.hive.ql.plan.TableDesc table,
      final Map<String, String> partitionSpec,
      final boolean replace,
      final AcidUtils.Operation writeType, Long mmWriteId) {
    super(sourcePath);
    Utilities.LOG14535.info("creating part LTD from " + sourcePath + " to " + table.getTableName()/*, new Exception()*/);
    init(table, partitionSpec, replace, writeType, mmWriteId);
  }

  /**
   * For use with non-ACID compliant operations, such as LOAD
   * @param sourcePath
   * @param table
   * @param partitionSpec
   * @param replace
   */
  public LoadTableDesc(final Path sourcePath,
                       final TableDesc table,
                       final Map<String, String> partitionSpec,
                       final boolean replace,
                       final Long mmWriteId) {
    this(sourcePath, table, partitionSpec, replace, AcidUtils.Operation.NOT_ACID, mmWriteId);
  }

  public LoadTableDesc(final Path sourcePath,
      final org.apache.hadoop.hive.ql.plan.TableDesc table,
      final Map<String, String> partitionSpec,
      final AcidUtils.Operation writeType, Long mmWriteId) {
    this(sourcePath, table, partitionSpec, true, writeType, mmWriteId);
  }

  /**
   * For DDL operations that are not ACID compliant.
   * @param sourcePath
   * @param table
   * @param partitionSpec
   */
  public LoadTableDesc(final Path sourcePath,
                       final org.apache.hadoop.hive.ql.plan.TableDesc table,
                       final Map<String, String> partitionSpec, Long mmWriteId) {
    this(sourcePath, table, partitionSpec, true, AcidUtils.Operation.NOT_ACID, mmWriteId);
  }

  public LoadTableDesc(final Path sourcePath,
      final org.apache.hadoop.hive.ql.plan.TableDesc table,
      final DynamicPartitionCtx dpCtx,
      final AcidUtils.Operation writeType,
      boolean isReplace, Long mmWriteId) {
    super(sourcePath);
    Utilities.LOG14535.info("creating LTD from " + sourcePath + " to " + table.getTableName()/*, new Exception()*/);
    this.dpCtx = dpCtx;
    if (dpCtx != null && dpCtx.getPartSpec() != null && partitionSpec == null) {
      init(table, dpCtx.getPartSpec(), isReplace, writeType, mmWriteId);
    } else {
      init(table, new LinkedHashMap<String, String>(), isReplace, writeType, mmWriteId);
    }
  }

  private void init(
      final org.apache.hadoop.hive.ql.plan.TableDesc table,
      final Map<String, String> partitionSpec,
      final boolean replace,
      AcidUtils.Operation writeType, Long mmWriteId) {
    this.table = table;
    this.partitionSpec = partitionSpec;
    this.replace = replace;
    this.writeType = writeType;
    this.mmWriteId = mmWriteId;
  }

  @Explain(displayName = "table", explainLevels = { Level.USER, Level.DEFAULT, Level.EXTENDED })
  public TableDesc getTable() {
    return table;
  }

  public void setTable(final org.apache.hadoop.hive.ql.plan.TableDesc table) {
    this.table = table;
  }

  @Explain(displayName = "partition")
  public Map<String, String> getPartitionSpec() {
    return partitionSpec;
  }

  public void setPartitionSpec(final Map<String, String> partitionSpec) {
    this.partitionSpec = partitionSpec;
  }

  @Explain(displayName = "replace")
  public boolean getReplace() {
    return replace;
  }

  @Explain(displayName = "micromanaged table")
  public Boolean isMmTableExplain() {
    return mmWriteId != null? true : null;
  }

  public boolean isMmTable() {
    return mmWriteId != null;
  }

  public void setReplace(boolean replace) {
    this.replace = replace;
  }

  public DynamicPartitionCtx getDPCtx() {
    return dpCtx;
  }

  public void setDPCtx(final DynamicPartitionCtx dpCtx) {
    this.dpCtx = dpCtx;
  }

  public boolean getInheritTableSpecs() {
    return inheritTableSpecs;
  }

  public void setInheritTableSpecs(boolean inheritTableSpecs) {
    this.inheritTableSpecs = inheritTableSpecs;
  }

  /**
   * @return the lbCtx
   */
  public ListBucketingCtx getLbCtx() {
    return lbCtx;
  }

  /**
   * @param lbCtx the lbCtx to set
   */
  public void setLbCtx(ListBucketingCtx lbCtx) {
    this.lbCtx = lbCtx;
  }

  public AcidUtils.Operation getWriteType() {
    return writeType;
  }

  public Long getMmWriteId() {
    return mmWriteId;
  }

  public void setIntermediateInMmWrite(boolean b) {
    this.commitMmWriteId = !b;
  }

  public boolean isCommitMmWrite() {
    return commitMmWriteId;
  }
}<|MERGE_RESOLUTION|>--- conflicted
+++ resolved
@@ -49,9 +49,6 @@
   private Map<String, String> partitionSpec; // NOTE: this partitionSpec has to be ordered map
   private boolean commitMmWriteId = true;
 
-<<<<<<< HEAD
-  private LoadTableDesc(final Path sourcePath,
-=======
   public LoadTableDesc(final LoadTableDesc o) {
     super(o.getSourcePath());
 
@@ -65,7 +62,6 @@
   }
 
   public LoadTableDesc(final Path sourcePath,
->>>>>>> a67eb03c
       final org.apache.hadoop.hive.ql.plan.TableDesc table,
       final Map<String, String> partitionSpec,
       final boolean replace,
