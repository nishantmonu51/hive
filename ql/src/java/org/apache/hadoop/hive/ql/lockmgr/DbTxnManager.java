--- conflicted
+++ resolved
@@ -18,11 +18,8 @@
 package org.apache.hadoop.hive.ql.lockmgr;
 
 import com.google.common.annotations.VisibleForTesting;
-<<<<<<< HEAD
 import com.google.common.base.Preconditions;
 
-=======
->>>>>>> 90d19acd
 import org.apache.hadoop.conf.Configuration;
 import org.apache.hadoop.hive.common.JavaUtils;
 import org.apache.hadoop.hive.common.ValidTxnList;
@@ -405,182 +402,7 @@
     rqstBuilder.setTransactionId(txnId)
         .setUser(username);
 
-<<<<<<< HEAD
-    // For each source to read, get a shared lock
-    for (ReadEntity input : plan.getInputs()) {
-      if (!input.needsLock() || input.isUpdateOrDelete() || !needsLock(input)) {
-        // We don't want to acquire read locks during update or delete as we'll be acquiring write
-        // locks instead. Also, there's no need to lock temp tables since they're session wide
-        continue;
-      }
-      LockComponentBuilder compBuilder = new LockComponentBuilder();
-      compBuilder.setShared();
-      compBuilder.setOperationType(DataOperationType.SELECT);
-
-      Table t = null;
-      switch (input.getType()) {
-        case DATABASE:
-          compBuilder.setDbName(input.getDatabase().getName());
-          break;
-
-        case TABLE:
-          t = input.getTable();
-          compBuilder.setDbName(t.getDbName());
-          compBuilder.setTableName(t.getTableName());
-          break;
-
-        case PARTITION:
-        case DUMMYPARTITION:
-          compBuilder.setPartitionName(input.getPartition().getName());
-          t = input.getPartition().getTable();
-          compBuilder.setDbName(t.getDbName());
-          compBuilder.setTableName(t.getTableName());
-          break;
-
-        default:
-          // This is a file or something we don't hold locks for.
-          continue;
-      }
-      if(t != null) {
-        compBuilder.setIsTransactional(AcidUtils.isTransactionalTable(t));
-      }
-      LockComponent comp = compBuilder.build();
-      LOG.debug("Adding lock component to lock request " + comp.toString());
-      rqstBuilder.addLockComponent(comp);
-      atLeastOneLock = true;
-    }
-
-    // For each source to write to, get the appropriate lock type.  If it's
-    // an OVERWRITE, we need to get an exclusive lock.  If it's an insert (no
-    // overwrite) than we need a shared.  If it's update or delete then we
-    // need a SEMI-SHARED.
-    for (WriteEntity output : plan.getOutputs()) {
-      LOG.debug("output is null " + (output == null));
-      if (output.getType() == Entity.Type.DFS_DIR || output.getType() == Entity.Type.LOCAL_DIR ||
-          !needsLock(output)) {
-        // We don't lock files or directories. We also skip locking temp tables.
-        continue;
-      }
-      LockComponentBuilder compBuilder = new LockComponentBuilder();
-      Table t = null;
-      switch (output.getType()) {
-        case DATABASE:
-          compBuilder.setDbName(output.getDatabase().getName());
-          break;
-
-        case TABLE:
-        case DUMMYPARTITION:   // in case of dynamic partitioning lock the table
-          t = output.getTable();
-          compBuilder.setDbName(t.getDbName());
-          compBuilder.setTableName(t.getTableName());
-          break;
-
-        case PARTITION:
-          compBuilder.setPartitionName(output.getPartition().getName());
-          t = output.getPartition().getTable();
-          compBuilder.setDbName(t.getDbName());
-          compBuilder.setTableName(t.getTableName());
-          break;
-
-        default:
-          // This is a file or something we don't hold locks for.
-          continue;
-      }
-      switch (output.getWriteType()) {
-        /* base this on HiveOperation instead?  this and DDL_NO_LOCK is peppered all over the code...
-         Seems much cleaner if each stmt is identified as a particular HiveOperation (which I'd think
-         makes sense everywhere).  This however would be problematic for merge...*/
-      case DDL_EXCLUSIVE:
-        compBuilder.setExclusive();
-        compBuilder.setOperationType(DataOperationType.NO_TXN);
-        break;
-      case INSERT_OVERWRITE:
-        t = getTable(output);
-        if (AcidUtils.isTransactionalTable(t)) {
-          if (conf.getBoolVar(HiveConf.ConfVars.TXN_OVERWRITE_X_LOCK)) {
-            compBuilder.setExclusive();
-          } else {
-            compBuilder.setSemiShared();
-          }
-          compBuilder.setOperationType(DataOperationType.UPDATE);
-        } else {
-          compBuilder.setExclusive();
-          compBuilder.setOperationType(DataOperationType.NO_TXN);
-        }
-        break;
-      case INSERT:
-        assert t != null;
-        if (AcidUtils.isTransactionalTable(t)) {
-          compBuilder.setShared();
-        } else if (MetaStoreUtils.isNonNativeTable(t.getTTable())) {
-          final HiveStorageHandler storageHandler = Preconditions.checkNotNull(t.getStorageHandler(),
-              "Thought all the non native tables have an instance of storage handler"
-          );
-          LockType lockType = storageHandler.getLockType(output);
-          switch (lockType) {
-          case EXCLUSIVE:
-            compBuilder.setExclusive();
-            break;
-          case SHARED_READ:
-            compBuilder.setShared();
-            break;
-          case SHARED_WRITE:
-            compBuilder.setSemiShared();
-            break;
-          default:
-            throw new IllegalArgumentException(String
-                .format("Lock type [%s] for Database.Table [%s.%s] is unknown", lockType, t.getDbName(),
-                    t.getTableName()
-                ));
-          }
-
-        } else {
-          if (conf.getBoolVar(HiveConf.ConfVars.HIVE_TXN_STRICT_LOCKING_MODE)) {
-            compBuilder.setExclusive();
-          } else {  // this is backward compatible for non-ACID resources, w/o ACID semantics
-            compBuilder.setShared();
-          }
-        }
-        compBuilder.setOperationType(DataOperationType.INSERT);
-        break;
-      case DDL_SHARED:
-        compBuilder.setShared();
-        if (!output.isTxnAnalyze()) {
-          // Analyze needs txn components to be present, otherwise an aborted analyze write ID
-          // might be rolled under the watermark by compactor while stats written by it are
-          // still present.
-          compBuilder.setOperationType(DataOperationType.NO_TXN);
-        }
-        break;
-
-      case UPDATE:
-        compBuilder.setSemiShared();
-        compBuilder.setOperationType(DataOperationType.UPDATE);
-        break;
-      case DELETE:
-        compBuilder.setSemiShared();
-        compBuilder.setOperationType(DataOperationType.DELETE);
-        break;
-
-      case DDL_NO_LOCK:
-        continue; // No lock required here
-
-      default:
-        throw new RuntimeException("Unknown write type " + output.getWriteType().toString());
-      }
-      if (t != null) {
-        compBuilder.setIsTransactional(AcidUtils.isTransactionalTable(t));
-      }
-
-      compBuilder.setIsDynamicPartitionWrite(output.isDynamicPartitionWrite());
-      LockComponent comp = compBuilder.build();
-      LOG.debug("Adding lock component to lock request " + comp.toString());
-      rqstBuilder.addLockComponent(comp);
-      atLeastOneLock = true;
-    }
-    //plan
-=======
->>>>>>> 90d19acd
+
     // Make sure we need locks.  It's possible there's nothing to lock in
     // this operation.
     if(plan.getInputs().isEmpty() && plan.getOutputs().isEmpty()) {
