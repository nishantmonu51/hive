/**
 * Licensed to the Apache Software Foundation (ASF) under one
 * or more contributor license agreements.  See the NOTICE file
 * distributed with this work for additional information
 * regarding copyright ownership.  The ASF licenses this file
 * to you under the Apache License, Version 2.0 (the
 * "License"); you may not use this file except in compliance
 * with the License.  You may obtain a copy of the License at
 *
 *     http://www.apache.org/licenses/LICENSE-2.0
 *
 * Unless required by applicable law or agreed to in writing, software
 * distributed under the License is distributed on an "AS IS" BASIS,
 * WITHOUT WARRANTIES OR CONDITIONS OF ANY KIND, either express or implied.
 * See the License for the specific language governing permissions and
 * limitations under the License.
 */

package org.apache.hadoop.hive.ql.plan;

import java.io.Serializable;

import org.apache.hadoop.fs.Path;
import org.apache.hadoop.hive.ql.io.AcidUtils;
import org.apache.hadoop.hive.ql.plan.Explain.Level;

/**
 * LoadDesc.
 *
 */
public class LoadDesc implements Serializable {
  private static final long serialVersionUID = 1L;
  private Path sourcePath;
  /**
   * Need to remember whether this is an acid compliant operation, and if so whether it is an
   * insert, update, or delete.
   */
<<<<<<< HEAD
  private final AcidUtils.Operation writeType;
=======
  final AcidUtils.Operation writeType;
>>>>>>> fb07a115

  public LoadDesc(final Path sourcePath, AcidUtils.Operation writeType) {
    this.sourcePath = sourcePath;
    this.writeType = writeType;
  }

  @Explain(displayName = "source", explainLevels = { Level.EXTENDED })
  public Path getSourcePath() {
    return sourcePath;
  }

  public void setSourcePath(Path sourcePath) {
    this.sourcePath = sourcePath;
  }

  public AcidUtils.Operation getWriteType() {
    return writeType;
  }

  @Explain(displayName = "Write Type")
  public String getWriteTypeString() {
    //if acid write, add to plan output, else don't bother
    return getWriteType() == AcidUtils.Operation.NOT_ACID ? null : getWriteType().toString();
  }
}<|MERGE_RESOLUTION|>--- conflicted
+++ resolved
@@ -35,11 +35,8 @@
    * Need to remember whether this is an acid compliant operation, and if so whether it is an
    * insert, update, or delete.
    */
-<<<<<<< HEAD
-  private final AcidUtils.Operation writeType;
-=======
   final AcidUtils.Operation writeType;
->>>>>>> fb07a115
+
 
   public LoadDesc(final Path sourcePath, AcidUtils.Operation writeType) {
     this.sourcePath = sourcePath;
